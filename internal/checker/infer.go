--- conflicted
+++ resolved
@@ -1506,14 +1506,11 @@
 	throwVisitor := &ThrowVisitor{
 		DefaultVisitor: ast.DefaultVisitor{},
 		Throws:         []*ast.ThrowExpr{},
-<<<<<<< HEAD
-=======
 	}
 
 	awaitVisitor := &AwaitVisitor{
 		DefaultVisitor: ast.DefaultVisitor{},
 		Awaits:         []*ast.AwaitExpr{},
->>>>>>> 3f471002
 	}
 
 	for _, stmt := range body.Stmts {
